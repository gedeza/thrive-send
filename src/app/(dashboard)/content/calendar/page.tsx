--- conflicted
+++ resolved
@@ -269,27 +269,6 @@
                 </div>
               )}
             </div>
-<<<<<<< HEAD
-            <div className="flex items-center gap-2 ml-2">
-              <Label htmlFor="performance-toggle" className="text-sm font-medium">
-                Performance Mode {isOptimizedMode ? 'On' : 'Off'}
-              </Label>
-              <Switch 
-                id="performance-toggle" 
-                checked={isOptimizedMode} 
-                onCheckedChange={setOptimizedMode} 
-              />
-            </div>
-            <Button
-              variant="outline"
-              onClick={() => setShowSettings(true)}
-              className="flex items-center gap-2 hover:bg-muted/80 transition-colors"
-            >
-              <Settings className="h-4 w-4" />
-              Settings
-            </Button>
-=======
->>>>>>> 2dede499
           </div>
         </CardContent>
       </Card>
@@ -352,25 +331,8 @@
       )}
 
       {/* Main calendar view */}
-<<<<<<< HEAD
-      <div className="space-y-4 border rounded-xl p-4 bg-card shadow-sm">
-        {isOptimizedMode ? (
-          <DynamicProgressiveCalendar
-            events={events}
-            onEventCreate={handleEventCreate}
-            onEventUpdate={handleEventUpdate}
-            onEventDelete={handleEventDelete}
-            fetchEvents={loadEvents}
-            defaultView={calendarView}
-            onViewChange={handleViewChange}
-            selectedDate={new Date()}
-            onDateChange={() => {}}
-          />
-        ) : (
-=======
       <Card className="shadow-sm">
         <CardContent className="p-6">
->>>>>>> 2dede499
           <ContentCalendar
             events={events}
             onEventCreate={handleEventCreate}
@@ -382,13 +344,8 @@
             onSyncClick={() => setShowSync(true)}
             onSettingsClick={() => setShowSettings(true)}
           />
-<<<<<<< HEAD
-        )}
-      </div>
-=======
         </CardContent>
       </Card>
->>>>>>> 2dede499
 
       {/* Sync Dialog */}
       <Dialog open={showSync} onOpenChange={setShowSync}>
