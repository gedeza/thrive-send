"use client"

import { useState, useEffect, useMemo } from 'react';
import { Card, CardContent, CardHeader, CardTitle } from '@/components/ui/card';
import { Button } from '@/components/ui/button';
import { Tabs, TabsContent, TabsList, TabsTrigger } from '@/components/ui/tabs';
import { Select, SelectContent, SelectItem, SelectTrigger, SelectValue } from '@/components/ui/select';
import { Avatar, AvatarFallback, AvatarImage } from '@/components/ui/avatar';
import { Switch } from '@/components/ui/switch';
import { Textarea } from '@/components/ui/textarea';
import { DateFilter } from '@/components/ui/date-filter';
import { Skeleton } from '@/components/ui/skeleton';
import { Badge } from '@/components/ui/badge';
import { Collapsible, CollapsibleContent, CollapsibleTrigger } from '@/components/ui/collapsible';
import { toast } from '@/components/ui/use-toast';
import { QueryClient, QueryClientProvider } from '@tanstack/react-query';
import { AnalyticsErrorBoundary } from '@/components/analytics/AnalyticsErrorBoundary';
import { 
  RefreshCw, 
  FileDown, 
  TrendingUp, 
  Users, 
  Eye, 
  Heart, 
  Share2, 
  DollarSign,
  Calendar,
  Filter,
  Download,
  BarChart3,
  PieChart,
  LineChart,
  Activity,
  Target,
  Plus,
<<<<<<< HEAD
  ChevronDown,
  Info,
  MoreHorizontal,
  AlertCircle
=======
  HelpCircle,
  X,
  ArrowRight,
  CheckCircle,
  Lightbulb,
  Zap,
  AlertTriangle,
  ThumbsUp,
  Clock
>>>>>>> 0c85c667
} from 'lucide-react';
import { format } from 'date-fns';
import { DateRange } from 'react-day-picker';

// Lazy-loaded chart components for better performance
import { 
  RechartsBarChartLazy as RechartsBarChart,
  RechartsPieChartLazy as RechartsPieChart,
  RechartsLineChartLazy as RechartsLineChart,
  RechartsHeatMapLazy as RechartsHeatMap,
  ConversionFunnelLazy as ConversionFunnel
} from '@/components/lazy/LazyComponents';
import { useAnalyticsData } from '@/lib/hooks/useAnalyticsData';
import { ServiceProviderAnalyticsDashboard } from '@/components/analytics/ServiceProviderAnalyticsDashboard';
import { useServiceProvider } from '@/context/ServiceProviderContext';
import { useRealtimeAnalytics } from '@/lib/realtime/websocket-service';
import { RealTimeAnalyticsIndicator } from '@/components/content/RealTimeAnalyticsIndicator';
import { ABTestingDashboard } from '@/components/analytics/ABTestingDashboard';
import { AdvancedFilters } from '@/components/analytics/AdvancedFilters';
import { PredictiveAnalytics } from '@/components/analytics/PredictiveAnalytics';
import { ExportReporting } from '@/components/analytics/ExportReporting';
import { RealTimeCollaboration } from '@/components/analytics/RealTimeCollaboration';
import { AdvancedDataVisualization } from '@/components/analytics/AdvancedDataVisualization';
import { Dialog, DialogContent, DialogHeader, DialogTitle, DialogTrigger } from '@/components/ui/dialog';

// Types
type AnalyticsTimeframe = 'day' | 'week' | 'month' | 'year';
type AnalyticsTab = 'overview' | 'audience' | 'engagement' | 'revenue' | 'funnels' | 'abtesting' | 'predictive' | 'collaboration' | 'visualization' | 'service-provider';

interface MetricCardProps {
  title: string;
  value: string | number;
  description?: string;
  icon: React.ReactNode;
  change?: number;
  isLoading?: boolean;
}

// Data source indicator component
function DataSourceBadge({ source }: { source?: string }) {
  if (!source) return null;
  
  const variants = {
    'live': { bg: 'bg-green-100 text-green-800 border-green-200', icon: '🟢', label: 'Live Data' },
    'service-provider': { bg: 'bg-blue-100 text-blue-800 border-blue-200', icon: '🔵', label: 'Service Data' },
    'demo': { bg: 'bg-yellow-100 text-yellow-800 border-yellow-200', icon: '🟡', label: 'Demo Data' },
    'unknown': { bg: 'bg-gray-100 text-gray-800 border-gray-200', icon: '⚪', label: 'Data' }
  };
  
  const variant = variants[source as keyof typeof variants] || variants.unknown;
  
  return (
    <Badge variant="outline" className={`${variant.bg} border text-xs font-medium`}>
      <span className="mr-1">{variant.icon}</span>
      {variant.label}
    </Badge>
  );
}

// Empty state component
function EmptyState({ 
  icon: Icon, 
  title, 
  description, 
  action, 
  className = "" 
}: {
  icon: React.ComponentType<{ className?: string }>;
  title: string;
  description: string;
  action?: { label: string; onClick: () => void; };
  className?: string;
}) {
  return (
    <div className={`flex flex-col items-center justify-center py-12 px-4 text-center ${className}`}>
      <div className="w-16 h-16 mb-4 rounded-full bg-muted/50 flex items-center justify-center">
        <Icon className="h-8 w-8 text-muted-foreground" />
      </div>
      <h3 className="text-lg font-semibold mb-2">{title}</h3>
      <p className="text-muted-foreground mb-6 max-w-md">{description}</p>
      {action && (
        <Button onClick={action.onClick} className="flex items-center gap-2">
          <Plus className="h-4 w-4" />
          {action.label}
        </Button>
      )}
    </div>
  );
}

// Chart empty state wrapper
function ChartEmptyState({ 
  isLoading, 
  hasData, 
  error,
  children,
  emptyTitle = "No Data Available",
  emptyDescription = "There's no data to display for the selected filters. Try adjusting your date range or filters.",
  emptyIcon = BarChart3,
  chartType = "line"
}: {
  isLoading: boolean;
  hasData: boolean;
  error?: any;
  children: React.ReactNode;
  emptyTitle?: string;
  emptyDescription?: string;
  emptyIcon?: React.ComponentType<{ className?: string }>;
  chartType?: "line" | "bar" | "pie" | "heatmap";
}) {
  if (isLoading) {
    const skeletonComponents = {
      line: LineChartSkeleton,
      bar: BarChartSkeleton,
      pie: PieChartSkeleton,
      heatmap: HeatmapSkeleton
    };
    
    const SkeletonComponent = skeletonComponents[chartType];
    return <SkeletonComponent />;
  }

  if (error) {
    return (
      <div className="h-[300px] flex items-center justify-center">
        <div className="space-y-3 text-center">
          <AlertCircle className="h-8 w-8 text-destructive mx-auto" />
          <p className="text-sm text-destructive">Failed to load chart data</p>
          <Button variant="outline" size="sm" onClick={() => window.location.reload()}>
            <RefreshCw className="h-4 w-4 mr-2" />
            Retry
          </Button>
        </div>
      </div>
    );
  }

  if (!hasData) {
    return (
      <EmptyState
        icon={emptyIcon}
        title={emptyTitle}
        description={emptyDescription}
        className="h-[300px]"
      />
    );
  }

  return <>{children}</>;
}

// Enhanced chart-specific skeletons
function LineChartSkeleton() {
  return (
    <div className="h-[300px] w-full p-4">
      <div className="flex justify-between items-end h-full">
        {[...Array(7)].map((_, i) => (
          <div key={i} className="flex flex-col items-center gap-2">
            <Skeleton className={`w-2 bg-blue-200 animate-pulse`} style={{ height: `${Math.random() * 200 + 50}px` }} />
            <Skeleton className="h-3 w-8" />
          </div>
        ))}
      </div>
      <div className="flex justify-center gap-4 mt-4">
        <div className="flex items-center gap-2">
          <Skeleton className="h-3 w-3 rounded-full" />
          <Skeleton className="h-3 w-16" />
        </div>
        <div className="flex items-center gap-2">
          <Skeleton className="h-3 w-3 rounded-full" />
          <Skeleton className="h-3 w-20" />
        </div>
      </div>
    </div>
  );
}

function BarChartSkeleton() {
  return (
    <div className="h-[300px] w-full p-4">
      <div className="flex justify-between items-end h-full gap-2">
        {['Facebook', 'Instagram', 'Twitter', 'LinkedIn', 'YouTube'].map((platform, i) => (
          <div key={platform} className="flex flex-col items-center gap-2 flex-1">
            <Skeleton className={`w-full bg-green-200 animate-pulse max-w-12`} style={{ height: `${Math.random() * 180 + 80}px` }} />
            <Skeleton className="h-3 w-full max-w-16" />
          </div>
        ))}
      </div>
    </div>
  );
}

function PieChartSkeleton() {
  return (
    <div className="h-[300px] w-full p-4 flex items-center justify-center">
      <div className="relative">
        <Skeleton className="h-40 w-40 rounded-full" />
        <div className="absolute inset-0 flex items-center justify-center">
          <Skeleton className="h-20 w-20 rounded-full bg-background" />
        </div>
      </div>
      <div className="ml-8 space-y-3">
        {[...Array(4)].map((_, i) => (
          <div key={i} className="flex items-center gap-2">
            <Skeleton className="h-3 w-3 rounded-full" />
            <Skeleton className="h-3 w-20" />
            <Skeleton className="h-3 w-8" />
          </div>
        ))}
      </div>
    </div>
  );
}

function HeatmapSkeleton() {
  return (
    <div className="h-[300px] w-full p-4">
      <div className="grid grid-cols-7 gap-1 h-full">
        {[...Array(7)].map((_, i) => (
          <div key={i} className="space-y-1">
            <Skeleton className="h-6 w-full" />
            {[...Array(24)].map((_, j) => (
              <Skeleton key={j} className={`h-2 w-full ${Math.random() > 0.3 ? 'bg-orange-200' : 'bg-orange-100'}`} />
            ))}
          </div>
        ))}
      </div>
    </div>
  );
}

function MetricCard({ title, value, description, icon, change, isLoading }: MetricCardProps) {
  // Enhanced color patterns with better visual hierarchy
  const getStyles = (title: string) => {
    const lowerTitle = title.toLowerCase();
    if (lowerTitle.includes('views') || lowerTitle.includes('reach')) {
      return {
        iconBg: 'p-4 bg-gradient-to-br from-blue-50 to-blue-100 rounded-xl shadow-sm',
        iconColor: 'h-7 w-7 text-blue-600',
        numberColor: 'text-4xl font-extrabold text-blue-700 tracking-tight',
        cardBorder: 'border-l-4 border-blue-500 bg-gradient-to-r from-blue-50/50 to-transparent',
        changeColor: 'bg-blue-50 text-blue-700',
        category: 'Reach & Visibility'
      };
    } else if (lowerTitle.includes('engagement')) {
      return {
        iconBg: 'p-4 bg-gradient-to-br from-pink-50 to-pink-100 rounded-xl shadow-sm',
        iconColor: 'h-7 w-7 text-pink-600',
        numberColor: 'text-4xl font-extrabold text-pink-700 tracking-tight',
        cardBorder: 'border-l-4 border-pink-500 bg-gradient-to-r from-pink-50/50 to-transparent',
        changeColor: 'bg-pink-50 text-pink-700',
        category: 'User Interaction'
      };
    } else if (lowerTitle.includes('conversion') || lowerTitle.includes('revenue')) {
      return {
        iconBg: 'p-4 bg-gradient-to-br from-green-50 to-green-100 rounded-xl shadow-sm',
        iconColor: 'h-7 w-7 text-green-600',
        numberColor: 'text-4xl font-extrabold text-green-700 tracking-tight',
        cardBorder: 'border-l-4 border-green-500 bg-gradient-to-r from-green-50/50 to-transparent',
        changeColor: 'bg-green-50 text-green-700',
        category: 'Business Impact'
      };
    } else {
      return {
        iconBg: 'p-4 bg-gradient-to-br from-gray-50 to-gray-100 rounded-xl shadow-sm',
        iconColor: 'h-7 w-7 text-gray-600',
        numberColor: 'text-4xl font-extrabold text-gray-700 tracking-tight',
        cardBorder: 'border-l-4 border-gray-500 bg-gradient-to-r from-gray-50/50 to-transparent',
        changeColor: 'bg-gray-50 text-gray-700',
        category: 'General Metrics'
      };
    }
  };

  const styles = getStyles(title);

  if (isLoading) {
    return (
      <Card className={`hover:shadow-lg transition-all duration-300 ${styles.cardBorder}`}>
        <CardContent className="p-6">
          <div className="space-y-4">
            <div className="flex items-center justify-between">
              <div className="space-y-2 flex-1">
                <Skeleton className="h-3 w-20 rounded" />
                <Skeleton className="h-10 w-24 rounded" />
              </div>
              <Skeleton className="h-14 w-14 rounded-xl" />
            </div>
            <div className="space-y-2">
              <Skeleton className="h-3 w-32 rounded" />
              <Skeleton className="h-4 w-28 rounded" />
            </div>
          </div>
        </CardContent>
      </Card>
    );
  }

  return (
    <Card className={`hover:shadow-lg transition-all duration-300 transform hover:-translate-y-1 ${styles.cardBorder}`}>
      <CardContent className="p-6">
        <div className="space-y-4">
          {/* Header with category and icon */}
          <div className="flex items-center justify-between">
            <div className="space-y-1 flex-1">
              <div className="flex items-center gap-2">
                <span className="text-xs font-medium text-muted-foreground uppercase tracking-wider">
                  {styles.category}
                </span>
              </div>
              <h3 className="text-sm font-semibold text-foreground">{title}</h3>
            </div>
            <div className={styles.iconBg}>
              <div className={styles.iconColor}>
                {icon}
              </div>
            </div>
          </div>
          
          {/* Main value */}
          <div className="space-y-2">
            <p className={styles.numberColor}>
              {typeof value === 'number' ? value.toLocaleString() : value}
            </p>
            {description && (
              <p className="text-sm text-muted-foreground font-medium">{description}</p>
            )}
          </div>
          
          {/* Change indicator */}
          {change !== undefined && (
            <div className={`inline-flex items-center gap-2 px-3 py-1.5 rounded-full text-xs font-medium ${styles.changeColor}`}>
              {change >= 0 ? (
                <TrendingUp className="h-3 w-3" />
              ) : (
                <div className="h-3 w-3 rotate-180">
                  <TrendingUp className="h-3 w-3" />
                </div>
              )}
              <span>{change >= 0 ? '+' : ''}{change.toFixed(1)}%</span>
              <span className="text-muted-foreground">vs last period</span>
            </div>
          )}
        </div>
      </CardContent>
    </Card>
  );
}

// Create a QueryClient instance
const queryClient = new QueryClient({
  defaultOptions: {
    queries: {
      retry: 2,
      refetchOnWindowFocus: false,
      staleTime: 5 * 60 * 1000, // 5 minutes
    },
  },
});

function AnalyticsPageContent() {
  // Service provider context
  const { state } = useServiceProvider();
  
  // State management
  const [activeTab, setActiveTab] = useState<AnalyticsTab>('overview');
  const [timeframe, setTimeframe] = useState<AnalyticsTimeframe>('week');
  const [selectedCampaign, setSelectedCampaign] = useState<string>('all');
  const [selectedPlatform, setSelectedPlatform] = useState<string>('all');
  const [isFiltersOpen, setIsFiltersOpen] = useState(false);
  const [dateRange, setDateRange] = useState<DateRange>(() => {
    const today = new Date();
    const sevenDaysAgo = new Date(today);
    sevenDaysAgo.setDate(today.getDate() - 7);
    return { from: sevenDaysAgo, to: today };
  });
  
  // Progressive loading states
  const [essentialMetricsLoaded, setEssentialMetricsLoaded] = useState(false);
  const [detailedChartsLoaded, setDetailedChartsLoaded] = useState(false);
  const [loadingPhase, setLoadingPhase] = useState<'essential' | 'detailed' | 'complete'>('essential');
  
  // Onboarding tour states
  const [showOnboarding, setShowOnboarding] = useState(false);
  const [currentTourStep, setCurrentTourStep] = useState(0);
  const [hasSeenTour, setHasSeenTour] = useState(() => {
    if (typeof window !== 'undefined') {
      return localStorage.getItem('analytics-tour-completed') === 'true';
    }
    return false;
  });
  
  // Real-time analytics integration
  const {
    isConnected: isRealtimeConnected,
    lastUpdate: realtimeLastUpdate,
    hasRecentUpdates,
    subscribe,
    unsubscribe,
    requestMetrics
  } = useRealtimeAnalytics('org-123', 'user-456'); // TODO: Get from auth context
  
  // Tour steps configuration
  const tourSteps = [
    {
      id: 'metrics-overview',
      title: 'Key Performance Metrics',
      description: 'These cards show your most important analytics at a glance. Each category uses color coding for quick identification.',
      target: '[data-tour="metrics"]',
      position: 'bottom' as const
    },
    {
      id: 'data-source',
      title: 'Data Source Indicator',
      description: 'This badge shows whether you\'re viewing live data, service provider data, or demo data.',
      target: '[data-tour="data-source"]',
      position: 'bottom' as const
    },
    {
      id: 'filters',
      title: 'Advanced Filtering',
      description: 'Use these filters to narrow down your data by time period, campaign, or platform.',
      target: '[data-tour="filters"]',
      position: 'bottom' as const
    },
    {
      id: 'charts',
      title: 'Performance Charts',
      description: 'Visual insights into your data trends and platform comparisons. Charts load progressively for better performance.',
      target: '[data-tour="charts"]',
      position: 'top' as const
    },
    {
      id: 'tabs',
      title: 'Analytics Categories',
      description: 'Switch between different analytics views: Audience, Engagement, Revenue, Funnels, and B2B2G insights.',
      target: '[data-tour="tabs"]',
      position: 'bottom' as const
    }
  ];

  // Data fetching with progressive loading
  const {
    metrics,
    chartData,
    audienceData,
    engagementData,
    revenueData,
    isLoading,
    error,
    refetch,
    dataSource
  } = useAnalyticsData({
    timeframe,
    dateRange,
    campaign: selectedCampaign,
    platform: selectedPlatform
  });
  
  // Progressive loading effect
  useEffect(() => {
    if (metrics && !essentialMetricsLoaded) {
      setEssentialMetricsLoaded(true);
      setLoadingPhase('detailed');
      
      // Delay detailed charts loading for better UX
      setTimeout(() => {
        setDetailedChartsLoaded(true);
        setLoadingPhase('complete');
      }, 500);
    }
  }, [metrics, essentialMetricsLoaded]);
  
  // Check if user should see onboarding tour
  useEffect(() => {
    if (!hasSeenTour && essentialMetricsLoaded && !showOnboarding) {
      // Show tour after essential metrics load and a brief delay
      const timer = setTimeout(() => {
        setShowOnboarding(true);
      }, 1500);
      return () => clearTimeout(timer);
    }
  }, [hasSeenTour, essentialMetricsLoaded, showOnboarding]);
  
  // Real-time analytics subscription effect
  useEffect(() => {
    if (isRealtimeConnected) {
      // Subscribe to relevant channels based on current tab
      subscribe('metrics');
      subscribe('charts');
      
      if (activeTab === 'overview') {
        subscribe('alerts');
      }
      
      // Request initial metrics update
      requestMetrics(['totalViews', 'engagementRate', 'totalReach', 'conversions']);
    }

    return () => {
      if (isRealtimeConnected) {
        unsubscribe('metrics');
        unsubscribe('charts');
        unsubscribe('alerts');
      }
    };
  }, [isRealtimeConnected, activeTab, subscribe, unsubscribe, requestMetrics]);
  
  // Onboarding tour handlers
  const startTour = () => {
    setShowOnboarding(true);
    setCurrentTourStep(0);
  };
  
  const nextTourStep = () => {
    if (currentTourStep < tourSteps.length - 1) {
      setCurrentTourStep(currentTourStep + 1);
    } else {
      completeTour();
    }
  };
  
  const completeTour = () => {
    setShowOnboarding(false);
    setHasSeenTour(true);
    localStorage.setItem('analytics-tour-completed', 'true');
    toast({
      title: "Tour Completed! 🎉",
      description: "You're all set to explore your analytics dashboard.",
    });
  };
  
  const skipTour = () => {
    setShowOnboarding(false);
    setHasSeenTour(true);
    localStorage.setItem('analytics-tour-completed', 'true');
  };
  
  // Generate actionable insights based on current data
  const generateInsights = useMemo(() => {
    if (!metrics) return [];
    
    const insights = [];
    
    // Engagement insights
    if (metrics.engagementChange !== undefined) {
      if (metrics.engagementChange < -10) {
        insights.push({
          type: 'warning' as const,
          title: 'Engagement Declining',
          description: `Engagement has dropped by ${Math.abs(metrics.engagementChange).toFixed(1)}% from last period.`,
          recommendation: 'Consider reviewing your content strategy and posting times.',
          action: 'Review Content Strategy',
          icon: <AlertTriangle className="h-4 w-4" />,
          priority: 'high' as const
        });
      } else if (metrics.engagementChange > 15) {
        insights.push({
          type: 'success' as const,
          title: 'Strong Engagement Growth',
          description: `Engagement has increased by ${metrics.engagementChange.toFixed(1)}% - excellent work!`,
          recommendation: 'Double down on current content themes and posting schedule.',
          action: 'Analyze Top Content',
          icon: <ThumbsUp className="h-4 w-4" />,
          priority: 'medium' as const
        });
      }
    }
    
    // Views insights
    if (metrics.viewsChange !== undefined) {
      if (metrics.viewsChange > 25) {
        insights.push({
          type: 'opportunity' as const,
          title: 'Growing Audience',
          description: `Views have increased by ${metrics.viewsChange.toFixed(1)}%. Time to capitalize on this growth.`,
          recommendation: 'Consider increasing posting frequency or launching new campaigns.',
          action: 'Plan New Campaign',
          icon: <Zap className="h-4 w-4" />,
          priority: 'high' as const
        });
      }
    }
    
    // Conversions insights
    if (metrics.conversionsChange !== undefined) {
      if (metrics.conversionsChange < -5) {
        insights.push({
          type: 'warning' as const,
          title: 'Conversion Rate Needs Attention',
          description: 'Conversion rates are below expected levels.',
          recommendation: 'Review your call-to-action placement and landing page optimization.',
          action: 'Optimize CTAs',
          icon: <Target className="h-4 w-4" />,
          priority: 'high' as const
        });
      }
    }
    
    // Time-based insights
    const currentHour = new Date().getHours();
    if (currentHour >= 9 && currentHour <= 17) {
      insights.push({
        type: 'info' as const,
        title: 'Peak Engagement Window',
        description: 'You\'re in a high-engagement time period. Perfect for posting new content.',
        recommendation: 'Schedule your most important content during business hours for maximum reach.',
        action: 'Schedule Content',
        icon: <Clock className="h-4 w-4" />,
        priority: 'low' as const
      });
    }
    
    return insights.slice(0, 3); // Show max 3 insights
  }, [metrics]);

  // Handlers
  const handleRefresh = () => {
    refetch();
    toast({
      title: "Analytics Refreshed",
      description: "Latest data has been loaded successfully.",
    });
  };

  const handleExport = async (format: 'csv' | 'pdf') => {
    if (!metrics || !chartData) {
      toast({
        title: "Export Failed",
        description: "No data available to export. Please wait for data to load.",
        variant: "destructive"
      });
      return;
    }

    try {
      const exportData = {
        metrics,
        chartData,
        audienceData,
        engagementData,
        revenueData,
        filters: {
          timeframe,
          dateRange,
          campaign: selectedCampaign,
          platform: selectedPlatform
        }
      };

      if (format === 'csv') {
        const { downloadCSV } = await import('@/lib/utils/export-utils');
        downloadCSV(exportData);
      } else {
        const { downloadPDF } = await import('@/lib/utils/export-utils');
        await downloadPDF(exportData);
      }

      toast({
        title: `${format.toUpperCase()} Export Successful`,
        description: `Your analytics report has been ${format === 'pdf' ? 'opened for printing' : 'downloaded'}.`,
      });
    } catch (error) {
      console.error('Export error:', error);
      toast({
        title: "Export Failed",
        description: "There was an error generating your report. Please try again.",
        variant: "destructive"
      });
    }
  };

  const handleScheduleReport = () => {
    // TODO: Implement scheduled reporting
    toast({
      title: "Schedule Report",
      description: "Report scheduling feature coming soon.",
    });
  };

  return (
    <div className="min-h-screen bg-background">
      <div className="container mx-auto p-6">
<<<<<<< HEAD
        {/* Header */}
        <div className="text-center mb-8">
          <div className="flex items-center justify-center gap-3 mb-4">
            <BarChart3 className="h-8 w-8 text-primary" />
            <h1 className="text-2xl sm:text-3xl lg:text-4xl font-bold bg-gradient-to-r from-primary to-primary/70 bg-clip-text text-transparent">
              Analytics Dashboard
            </h1>
          </div>
          <div className="flex items-center justify-center gap-3 mb-4">
            <p className="text-base lg:text-lg text-muted-foreground max-w-2xl mx-auto">
              Track your content performance and engagement metrics across all platforms.
            </p>
            <DataSourceBadge source={dataSource} />
          </div>
=======
        {/* Enhanced Header with better visual hierarchy */}
        <div className="text-center mb-12">
          <div className="space-y-6">
            <div className="flex items-center justify-center gap-4 mb-6">
              <div className="p-3 bg-gradient-to-br from-primary/10 to-primary/5 rounded-2xl">
                <BarChart3 className="h-10 w-10 text-primary" />
              </div>
              <div className="text-left">
                <h1 className="text-5xl font-black bg-gradient-to-r from-primary via-primary/80 to-primary/60 bg-clip-text text-transparent leading-tight">
                  Analytics
                </h1>
                <p className="text-xl font-semibold text-muted-foreground tracking-wide">
                  Dashboard
                </p>
              </div>
            </div>
            <div className="max-w-3xl mx-auto">
              <p className="text-xl text-muted-foreground leading-relaxed">
                Comprehensive performance insights and engagement analytics across all your content platforms.
              </p>
              <div className="flex items-center justify-center gap-6 mt-4 text-sm text-muted-foreground">
                <div className="flex items-center gap-2">
                  <div className="w-2 h-2 bg-green-500 rounded-full animate-pulse"></div>
                  <span>Real-time data</span>
                </div>
                <div className="flex items-center gap-2">
                  <div className="w-2 h-2 bg-blue-500 rounded-full"></div>
                  <span>Multi-platform tracking</span>
                </div>
                <div className="flex items-center gap-2">
                  <div className="w-2 h-2 bg-purple-500 rounded-full"></div>
                  <span>Advanced insights</span>
                </div>
              </div>
            </div>
          </div>
>>>>>>> 0c85c667
        </div>
        
        <div className="flex items-center justify-end gap-2 mb-8">
          <div className="flex items-center gap-2">
            {hasSeenTour && (
              <Button
                variant="ghost"
                size="sm"
                onClick={startTour}
                className="text-muted-foreground hover:text-foreground"
              >
                <HelpCircle className="mr-2 h-4 w-4" />
                Take Tour
              </Button>
            )}
            <Button
              variant="outline"
              size="sm"
              onClick={handleRefresh}
              disabled={isLoading}
            >
              <RefreshCw className={`mr-2 h-4 w-4 ${isLoading ? 'animate-spin' : ''}`} />
              Refresh
            </Button>
            <Dialog>
              <DialogTrigger asChild>
                <Button variant="outline" size="sm">
                  <Download className="mr-2 h-4 w-4" />
                  Advanced Export
                </Button>
              </DialogTrigger>
              <DialogContent className="max-w-7xl max-h-[90vh] overflow-y-auto">
                <DialogHeader>
                  <DialogTitle>Export & Reporting</DialogTitle>
                </DialogHeader>
                <ExportReporting />
              </DialogContent>
            </Dialog>
            <Select onValueChange={(value) => handleExport(value as 'csv' | 'pdf')}>
              <SelectTrigger className="w-32">
                <FileDown className="mr-2 h-4 w-4" />
                Quick Export
              </SelectTrigger>
              <SelectContent>
                <SelectItem value="csv">CSV</SelectItem>
                <SelectItem value="pdf">PDF</SelectItem>
              </SelectContent>
            </Select>
            <Button
              variant="outline"
              size="sm"
              onClick={handleScheduleReport}
            >
              <Calendar className="mr-2 h-4 w-4" />
              Schedule
            </Button>
          </div>
        </div>

        {/* Filters */}
<<<<<<< HEAD
        <Card className="mb-6">
          <CardContent className="p-4 sm:p-6">
            {/* Mobile: Collapsible filters */}
            <div className="md:hidden">
              <Collapsible open={isFiltersOpen} onOpenChange={setIsFiltersOpen}>
                <CollapsibleTrigger asChild>
                  <Button variant="outline" className="w-full justify-between">
                    <div className="flex items-center gap-2">
                      <Filter className="h-4 w-4" />
                      Filters
                    </div>
                    <ChevronDown className={`h-4 w-4 transition-transform ${isFiltersOpen ? 'rotate-180' : ''}`} />
                  </Button>
                </CollapsibleTrigger>
                <CollapsibleContent className="space-y-4 mt-4">
                  <div className="space-y-3">
                    <div className="flex items-center gap-2">
                      <Calendar className="h-4 w-4 text-muted-foreground" />
                      <DateFilter
                        dateRange={dateRange}
                        onDateRangeChange={setDateRange}
                      />
                    </div>
                    
                    <Select value={timeframe} onValueChange={(value) => setTimeframe(value as AnalyticsTimeframe)}>
                      <SelectTrigger className="w-full">
                        <SelectValue placeholder="Timeframe" />
                      </SelectTrigger>
                      <SelectContent>
                        <SelectItem value="day">Daily</SelectItem>
                        <SelectItem value="week">Weekly</SelectItem>
                        <SelectItem value="month">Monthly</SelectItem>
                        <SelectItem value="year">Yearly</SelectItem>
                      </SelectContent>
                    </Select>

                    <Select value={selectedCampaign} onValueChange={setSelectedCampaign}>
                      <SelectTrigger className="w-full">
                        <SelectValue placeholder="Campaign" />
                      </SelectTrigger>
                      <SelectContent>
                        <SelectItem value="all">All Campaigns</SelectItem>
                        <SelectItem value="welcome-series">Welcome Series</SelectItem>
                        <SelectItem value="monthly-newsletter">Monthly Newsletter</SelectItem>
                        <SelectItem value="product-launch">Product Launch</SelectItem>
                        <SelectItem value="holiday-special">Holiday Special</SelectItem>
                      </SelectContent>
                    </Select>

                    <Select value={selectedPlatform} onValueChange={setSelectedPlatform}>
                      <SelectTrigger className="w-full">
                        <SelectValue placeholder="Platform" />
                      </SelectTrigger>
                      <SelectContent>
                        <SelectItem value="all">All Platforms</SelectItem>
                        <SelectItem value="facebook">Facebook</SelectItem>
                        <SelectItem value="instagram">Instagram</SelectItem>
                        <SelectItem value="twitter">Twitter</SelectItem>
                        <SelectItem value="linkedin">LinkedIn</SelectItem>
                        <SelectItem value="youtube">YouTube</SelectItem>
                      </SelectContent>
                    </Select>
                  </div>
                </CollapsibleContent>
              </Collapsible>
            </div>

            {/* Desktop: Horizontal filters */}
            <div className="hidden md:flex flex-wrap items-center gap-4">
=======
        <Card className="mb-6" data-tour="filters">
          <CardContent className="p-6">
            <div className="flex flex-wrap items-center gap-4">
>>>>>>> 0c85c667
              <div className="flex items-center gap-2">
                <Calendar className="h-4 w-4 text-muted-foreground" />
                <DateFilter
                  dateRange={dateRange}
                  onDateRangeChange={setDateRange}
                />
              </div>
              
              <Select value={timeframe} onValueChange={(value) => setTimeframe(value as AnalyticsTimeframe)}>
                <SelectTrigger className="w-32">
                  <SelectValue placeholder="Timeframe" />
                </SelectTrigger>
                <SelectContent>
                  <SelectItem value="day">Daily</SelectItem>
                  <SelectItem value="week">Weekly</SelectItem>
                  <SelectItem value="month">Monthly</SelectItem>
                  <SelectItem value="year">Yearly</SelectItem>
                </SelectContent>
              </Select>

              <Select value={selectedCampaign} onValueChange={setSelectedCampaign}>
                <SelectTrigger className="w-40">
                  <SelectValue placeholder="Campaign" />
                </SelectTrigger>
                <SelectContent>
                  <SelectItem value="all">All Campaigns</SelectItem>
                  <SelectItem value="welcome-series">Welcome Series</SelectItem>
                  <SelectItem value="monthly-newsletter">Monthly Newsletter</SelectItem>
                  <SelectItem value="product-launch">Product Launch</SelectItem>
                  <SelectItem value="holiday-special">Holiday Special</SelectItem>
                </SelectContent>
              </Select>

              <Select value={selectedPlatform} onValueChange={setSelectedPlatform}>
                <SelectTrigger className="w-40">
                  <SelectValue placeholder="Platform" />
                </SelectTrigger>
                <SelectContent>
                  <SelectItem value="all">All Platforms</SelectItem>
                  <SelectItem value="facebook">Facebook</SelectItem>
                  <SelectItem value="instagram">Instagram</SelectItem>
                  <SelectItem value="twitter">Twitter</SelectItem>
                  <SelectItem value="linkedin">LinkedIn</SelectItem>
                  <SelectItem value="youtube">YouTube</SelectItem>
                </SelectContent>
              </Select>
            </div>
          </CardContent>
        </Card>

        {/* Advanced Filters */}
        <AdvancedFilters 
          onFiltersChange={(filters) => {
            console.log('Advanced filters applied:', filters);
            // TODO: Apply filters to analytics data
          }}
        />

        {/* Tabs */}
<<<<<<< HEAD
        <Tabs value={activeTab} onValueChange={(value) => setActiveTab(value as AnalyticsTab)}>
          {/* Mobile: Dropdown tab selector */}
          <div className="md:hidden mb-4">
            <Select value={activeTab} onValueChange={(value) => setActiveTab(value as AnalyticsTab)}>
              <SelectTrigger className="w-full">
                <SelectValue />
              </SelectTrigger>
              <SelectContent>
                <SelectItem value="overview">
                  <div className="flex items-center gap-2">
                    <Activity className="h-4 w-4" />
                    Overview
                  </div>
                </SelectItem>
                <SelectItem value="audience">
                  <div className="flex items-center gap-2">
                    <Users className="h-4 w-4" />
                    Audience
                  </div>
                </SelectItem>
                <SelectItem value="engagement">
                  <div className="flex items-center gap-2">
                    <Heart className="h-4 w-4" />
                    Engagement
                  </div>
                </SelectItem>
                <SelectItem value="revenue">
                  <div className="flex items-center gap-2">
                    <DollarSign className="h-4 w-4" />
                    Revenue
                  </div>
                </SelectItem>
                <SelectItem value="funnels">
                  <div className="flex items-center gap-2">
                    <Target className="h-4 w-4" />
                    Funnels
                  </div>
                </SelectItem>
                <SelectItem value="service-provider">
                  <div className="flex items-center gap-2">
                    <BarChart3 className="h-4 w-4" />
                    B2B2G Analytics
                  </div>
                </SelectItem>
              </SelectContent>
            </Select>
          </div>

          {/* Desktop: Horizontal tabs */}
          <TabsList className="hidden md:grid w-full grid-cols-3 lg:grid-cols-6 gap-1">
            <TabsTrigger value="overview" className="flex items-center gap-1 lg:gap-2 text-xs lg:text-sm">
              <Activity className="h-3 w-3 lg:h-4 lg:w-4" />
              <span className="hidden sm:inline">Overview</span>
=======
        <Tabs value={activeTab} onValueChange={(value) => setActiveTab(value as AnalyticsTab)} data-tour="tabs">
          <TabsList className="grid w-full grid-cols-10">
            <TabsTrigger value="overview" className="flex items-center gap-2">
              <Activity className="h-4 w-4" />
              Overview
>>>>>>> 0c85c667
            </TabsTrigger>
            <TabsTrigger value="audience" className="flex items-center gap-1 lg:gap-2 text-xs lg:text-sm">
              <Users className="h-3 w-3 lg:h-4 lg:w-4" />
              <span className="hidden sm:inline">Audience</span>
            </TabsTrigger>
            <TabsTrigger value="engagement" className="flex items-center gap-1 lg:gap-2 text-xs lg:text-sm">
              <Heart className="h-3 w-3 lg:h-4 lg:w-4" />
              <span className="hidden sm:inline">Engagement</span>
            </TabsTrigger>
            <TabsTrigger value="revenue" className="flex items-center gap-1 lg:gap-2 text-xs lg:text-sm">
              <DollarSign className="h-3 w-3 lg:h-4 lg:w-4" />
              <span className="hidden sm:inline">Revenue</span>
            </TabsTrigger>
            <TabsTrigger value="funnels" className="flex items-center gap-1 lg:gap-2 text-xs lg:text-sm">
              <Target className="h-3 w-3 lg:h-4 lg:w-4" />
              <span className="hidden sm:inline">Funnels</span>
            </TabsTrigger>
<<<<<<< HEAD
            <TabsTrigger value="service-provider" className="flex items-center gap-1 lg:gap-2 text-xs lg:text-sm">
              <BarChart3 className="h-3 w-3 lg:h-4 lg:w-4" />
              <span className="hidden lg:inline">B2B2G</span>
              <span className="hidden sm:inline lg:hidden">Provider</span>
=======
            <TabsTrigger value="abtesting" className="flex items-center gap-2">
              <Zap className="h-4 w-4" />
              A/B Testing
            </TabsTrigger>
            <TabsTrigger value="predictive" className="flex items-center gap-2">
              <Lightbulb className="h-4 w-4" />
              AI Insights
            </TabsTrigger>
            <TabsTrigger value="collaboration" className="flex items-center gap-2">
              <Users className="h-4 w-4" />
              Collaborate
            </TabsTrigger>
            <TabsTrigger value="visualization" className="flex items-center gap-2">
              <BarChart3 className="h-4 w-4" />
              Advanced Viz
            </TabsTrigger>
            <TabsTrigger value="service-provider" className="flex items-center gap-2">
              <BarChart3 className="h-4 w-4" />
              B2B2G Analytics
>>>>>>> 0c85c667
            </TabsTrigger>
          </TabsList>

          {/* Overview Tab */}
          <TabsContent value="overview" className="space-y-8">
            {/* Essential Metrics - Load First */}
            <div className="space-y-4">
              <div className="flex items-center justify-between">
                <div>
                  <h2 className="text-2xl font-bold tracking-tight">Key Performance Metrics</h2>
                  <p className="text-muted-foreground">
                    Real-time overview of your most important analytics
                  </p>
                </div>
                <div className="flex items-center gap-3">
                  {/* Real-time Analytics Indicator */}
                  <RealTimeAnalyticsIndicator
                    isConnected={isRealtimeConnected}
                    lastUpdateTime={realtimeLastUpdate}
                    hasRecentUpdates={hasRecentUpdates}
                    onRefresh={() => requestMetrics(['totalViews', 'engagementRate', 'totalReach', 'conversions'])}
                    size="sm"
                    showLastUpdate={false}
                  />
                  
                  {/* Data Source Indicator */}
                  {dataSource && (
                    <div className="flex items-center gap-2 px-3 py-1.5 bg-muted rounded-full text-xs font-medium" data-tour="data-source">
                      <div className={`w-2 h-2 rounded-full ${
                        dataSource === 'live' ? 'bg-green-500' : 
                        dataSource === 'service-provider' ? 'bg-blue-500' : 'bg-yellow-500'
                      }`}></div>
                      <span>{dataSource === 'live' ? 'Live Data' : dataSource === 'service-provider' ? 'Service Data' : 'Demo Data'}</span>
                    </div>
                  )}
                </div>
              </div>
              
              <div className="grid gap-6 md:grid-cols-2 lg:grid-cols-4" data-tour="metrics">
                <MetricCard
                  title="Total Views"
                  value={metrics?.totalViews || 0}
                  description="Across all platforms"
                  icon={<Eye className="h-6 w-6" />}
                  change={metrics?.viewsChange}
                  isLoading={!essentialMetricsLoaded}
                />
                <MetricCard
                  title="Engagement Rate"
                  value={metrics?.engagementRate || '0%'}
                  description="Average across content"
                  icon={<Heart className="h-6 w-6" />}
                  change={metrics?.engagementChange}
                  isLoading={!essentialMetricsLoaded}
                />
                <MetricCard
                  title="Total Reach"
                  value={metrics?.totalReach || 0}
                  description="Unique users reached"
                  icon={<Users className="h-6 w-6" />}
                  change={metrics?.reachChange}
                  isLoading={!essentialMetricsLoaded}
                />
                <MetricCard
                  title="Conversions"
                  value={metrics?.totalConversions || 0}
                  description="Goal completions"
                  icon={<TrendingUp className="h-6 w-6" />}
                  change={metrics?.conversionsChange}
                  isLoading={!essentialMetricsLoaded}
                />
              </div>
            </div>

<<<<<<< HEAD
            {/* Charts */}
            <div className="grid gap-6 md:grid-cols-2">
              <Card className="hover:shadow-lg transition-all duration-200 border-l-4" style={{ borderLeftColor: '#3b82f6' }}>
                <CardHeader>
                  <div className="flex items-center justify-between">
                    <CardTitle className="flex items-center gap-2">
                      <LineChart className="h-5 w-5" />
                      Performance Trend
                    </CardTitle>
                    <DataSourceBadge source={dataSource} />
                  </div>
                </CardHeader>
                <CardContent>
                  <ChartEmptyState
                    isLoading={isLoading}
                    hasData={chartData?.performanceTrend && chartData.performanceTrend.length > 0}
                    error={error}
                    emptyTitle="No Performance Data"
                    emptyDescription="No performance trends found for the selected time period. Try adjusting your date range or filters."
                    emptyIcon={LineChart}
                    chartType="line"
                  >
                    <RechartsLineChart
                      data={chartData?.performanceTrend}
                      isLoading={isLoading}
                      error={error}
                    />
                  </ChartEmptyState>
                </CardContent>
              </Card>

              <Card className="hover:shadow-lg transition-all duration-200 border-l-4" style={{ borderLeftColor: '#22c55e' }}>
                <CardHeader>
                  <div className="flex items-center justify-between">
                    <CardTitle className="flex items-center gap-2">
                      <BarChart3 className="h-5 w-5" />
                      Platform Performance
                    </CardTitle>
                    <DataSourceBadge source={dataSource} />
                  </div>
                </CardHeader>
                <CardContent>
                  <ChartEmptyState
                    isLoading={isLoading}
                    hasData={chartData?.platformPerformance && chartData.platformPerformance.length > 0}
=======
            {/* Detailed Charts - Load Second */}
            <div className="space-y-4">
              <div className="flex items-center justify-between">
                <div>
                  <h2 className="text-2xl font-bold tracking-tight">Performance Analysis</h2>
                  <p className="text-muted-foreground">
                    Detailed trends and platform-specific insights
                  </p>
                </div>
                {loadingPhase !== 'complete' && (
                  <div className="flex items-center gap-2 text-sm text-muted-foreground">
                    <div className="animate-spin rounded-full h-4 w-4 border-b-2 border-primary"></div>
                    <span>Loading detailed charts...</span>
                  </div>
                )}
              </div>
              
              <div className="grid gap-6 md:grid-cols-2" data-tour="charts">
                <Card className="hover:shadow-xl transition-all duration-300 border-l-4 border-blue-500 bg-gradient-to-r from-blue-50/30 to-transparent">
                  <CardHeader className="pb-4">
                    <CardTitle className="flex items-center gap-3">
                      <div className="p-2 bg-blue-100 rounded-lg">
                        <LineChart className="h-5 w-5 text-blue-600" />
                      </div>
                      <div>
                        <span className="text-lg font-semibold">Performance Trend</span>
                        <p className="text-sm text-muted-foreground font-normal">Growth over time</p>
                      </div>
                    </CardTitle>
                  </CardHeader>
                  <CardContent>
                    <RechartsLineChart
                      data={chartData?.performanceTrend}
                      isLoading={!detailedChartsLoaded}
                      error={error}
                    />
                  </CardContent>
                </Card>

                <Card className="hover:shadow-xl transition-all duration-300 border-l-4 border-green-500 bg-gradient-to-r from-green-50/30 to-transparent">
                  <CardHeader className="pb-4">
                    <CardTitle className="flex items-center gap-3">
                      <div className="p-2 bg-green-100 rounded-lg">
                        <BarChart3 className="h-5 w-5 text-green-600" />
                      </div>
                      <div>
                        <span className="text-lg font-semibold">Platform Performance</span>
                        <p className="text-sm text-muted-foreground font-normal">Cross-platform comparison</p>
                      </div>
                    </CardTitle>
                  </CardHeader>
                  <CardContent>
                    <RechartsBarChart
                      data={chartData?.platformPerformance}
                      isLoading={!detailedChartsLoaded}
                      error={error}
                    />
                  </CardContent>
                </Card>
              </div>
            </div>

            {/* Actionable Insights Section */}
            {generateInsights.length > 0 && (
              <div className="space-y-4">
                <div>
                  <h2 className="text-2xl font-bold tracking-tight">Actionable Insights</h2>
                  <p className="text-muted-foreground">
                    AI-powered recommendations based on your current performance
                  </p>
                </div>
                
                <div className="grid gap-3 sm:gap-4 grid-cols-1 md:grid-cols-2 lg:grid-cols-3">
                  {generateInsights.map((insight, index) => {
                    const getInsightStyles = (type: string, priority: string) => {
                      const baseStyles = "p-4 sm:p-6 rounded-xl border transition-all duration-300 hover:shadow-lg";
                      
                      if (type === 'success') {
                        return `${baseStyles} bg-gradient-to-br from-green-50 to-green-100/50 border-green-200 hover:border-green-300`;
                      } else if (type === 'warning') {
                        return `${baseStyles} bg-gradient-to-br from-amber-50 to-amber-100/50 border-amber-200 hover:border-amber-300`;
                      } else if (type === 'opportunity') {
                        return `${baseStyles} bg-gradient-to-br from-blue-50 to-blue-100/50 border-blue-200 hover:border-blue-300`;
                      } else {
                        return `${baseStyles} bg-gradient-to-br from-gray-50 to-gray-100/50 border-gray-200 hover:border-gray-300`;
                      }
                    };
                    
                    return (
                      <Card key={index} className={getInsightStyles(insight.type, insight.priority)}>
                        <CardContent className="p-0">
                          <div className="space-y-4">
                            {/* Header */}
                            <div className="flex items-start gap-3">
                              <div className={`p-2 rounded-lg ${
                                insight.type === 'success' ? 'bg-green-100 text-green-600' :
                                insight.type === 'warning' ? 'bg-amber-100 text-amber-600' :
                                insight.type === 'opportunity' ? 'bg-blue-100 text-blue-600' :
                                'bg-gray-100 text-gray-600'
                              }`}>
                                {insight.icon}
                              </div>
                              <div className="flex-1 min-w-0">
                                <div className="flex items-center gap-2 mb-1">
                                  <h3 className="font-semibold text-sm leading-tight">{insight.title}</h3>
                                  <span className={`px-2 py-1 rounded-full text-xs font-medium ${
                                    insight.priority === 'high' ? 'bg-red-100 text-red-700' :
                                    insight.priority === 'medium' ? 'bg-yellow-100 text-yellow-700' :
                                    'bg-gray-100 text-gray-700'
                                  }`}>
                                    {insight.priority}
                                  </span>
                                </div>
                                <p className="text-xs text-muted-foreground leading-relaxed">
                                  {insight.description}
                                </p>
                              </div>
                            </div>
                            
                            {/* Recommendation */}
                            <div className="bg-white/60 rounded-lg p-2.5 sm:p-3 border border-white/40">
                              <p className="text-xs font-medium text-foreground mb-2">
                                💡 Recommendation:
                              </p>
                              <p className="text-xs text-muted-foreground leading-relaxed mb-3">
                                {insight.recommendation}
                              </p>
                              <Button 
                                size="sm" 
                                variant="outline" 
                                className="w-full text-xs sm:text-sm h-8 sm:h-9 hover:bg-primary hover:text-primary-foreground transition-colors duration-200 border-2 hover:border-primary font-medium"
                                onClick={() => {
                                  // Handle action based on insight type
                                  if (insight.action === 'Schedule Content') {
                                    toast({
                                      title: "Content Scheduler",
                                      description: "Opening content scheduler interface...",
                                    });
                                    // Here you could navigate to content scheduler or open a modal
                                    // router.push('/dashboard/content/schedule');
                                  } else if (insight.action === 'Review Content Strategy') {
                                    toast({
                                      title: "Content Strategy Review",
                                      description: "Analyzing your content performance patterns...",
                                    });
                                  } else if (insight.action === 'Plan New Campaign') {
                                    toast({
                                      title: "Campaign Planner",
                                      description: "Let's create a new campaign to capitalize on your growth!",
                                    });
                                  } else if (insight.action === 'Optimize CTAs') {
                                    toast({
                                      title: "CTA Optimization",
                                      description: "Opening conversion optimization toolkit...",
                                    });
                                  } else if (insight.action === 'Analyze Top Content') {
                                    toast({
                                      title: "Content Analysis",
                                      description: "Identifying your best-performing content patterns...",
                                    });
                                  } else {
                                    toast({
                                      title: insight.action,
                                      description: "Feature coming soon! We're working on this enhancement.",
                                    });
                                  }
                                }}
                              >
                                <span className="flex items-center justify-center gap-1.5">
                                  {insight.action === 'Schedule Content' && <Calendar className="h-3 w-3 sm:h-4 sm:w-4" />}
                                  {insight.action === 'Review Content Strategy' && <BarChart3 className="h-3 w-3 sm:h-4 sm:w-4" />}
                                  {insight.action === 'Plan New Campaign' && <Plus className="h-3 w-3 sm:h-4 sm:w-4" />}
                                  {insight.action === 'Optimize CTAs' && <Target className="h-3 w-3 sm:h-4 sm:w-4" />}
                                  {insight.action === 'Analyze Top Content' && <TrendingUp className="h-3 w-3 sm:h-4 sm:w-4" />}
                                  <span className="truncate">{insight.action}</span>
                                </span>
                              </Button>
                            </div>
                          </div>
                        </CardContent>
                      </Card>
                    );
                  })}
                </div>
              </div>
            )}

            {/* Advanced Analytics - Load Last */}
            <div className="space-y-4">
              <div>
                <h2 className="text-2xl font-bold tracking-tight">Advanced Insights</h2>
                <p className="text-muted-foreground">
                  Deep dive into user behavior patterns and engagement timing
                </p>
              </div>
              
              <Card className="hover:shadow-xl transition-all duration-300 border-l-4 border-amber-500 bg-gradient-to-r from-amber-50/30 to-transparent">
                <CardHeader className="pb-4">
                  <CardTitle className="flex items-center gap-3">
                    <div className="p-2 bg-amber-100 rounded-lg">
                      <Activity className="h-5 w-5 text-amber-600" />
                    </div>
                    <div>
                      <span className="text-lg font-semibold">Activity Heatmap</span>
                      <p className="text-sm text-muted-foreground font-normal">Peak engagement times</p>
                    </div>
                  </CardTitle>
                </CardHeader>
                <CardContent>
                  <RechartsHeatMap
                    data={chartData?.activityHeatmap}
                    isLoading={!detailedChartsLoaded}
>>>>>>> 0c85c667
                    error={error}
                    emptyTitle="No Platform Data"
                    emptyDescription="No platform performance data available. Connect your social media accounts to see performance metrics."
                    emptyIcon={BarChart3}
                    chartType="bar"
                  >
                    <RechartsBarChart
                      data={chartData?.platformPerformance}
                      isLoading={isLoading}
                      error={error}
                    />
                  </ChartEmptyState>
                </CardContent>
              </Card>
            </div>
<<<<<<< HEAD

            {/* Activity Heatmap */}
            <Card className="hover:shadow-lg transition-all duration-200 border-l-4" style={{ borderLeftColor: '#f59e0b' }}>
              <CardHeader>
                <div className="flex items-center justify-between">
                  <CardTitle className="flex items-center gap-2">
                    <Activity className="h-5 w-5" />
                    Activity Heatmap
                  </CardTitle>
                  <DataSourceBadge source={dataSource} />
                </div>
              </CardHeader>
              <CardContent>
                <ChartEmptyState
                  isLoading={isLoading}
                  hasData={chartData?.activityHeatmap && chartData.activityHeatmap.length > 0}
                  error={error}
                  emptyTitle="No Activity Data"
                  emptyDescription="No activity patterns found. Start creating and publishing content to see activity heatmaps."
                  emptyIcon={Activity}
                  chartType="heatmap"
                >
                  <RechartsHeatMap
                    data={chartData?.activityHeatmap}
                    isLoading={isLoading}
                    error={error}
                  />
                </ChartEmptyState>
              </CardContent>
            </Card>
=======
>>>>>>> 0c85c667
          </TabsContent>

          {/* Audience Tab */}
          <TabsContent value="audience" className="space-y-6">
            <div className="grid gap-6 md:grid-cols-2">
              <Card className="hover:shadow-lg transition-all duration-200 border-l-4" style={{ borderLeftColor: '#8b5cf6' }}>
                <CardHeader>
                  <CardTitle className="flex items-center gap-2">
                    <PieChart className="h-5 w-5" />
                    Device Distribution
                  </CardTitle>
                </CardHeader>
                <CardContent>
                  <ChartEmptyState
                    isLoading={isLoading}
                    hasData={audienceData?.deviceDistribution && audienceData.deviceDistribution.length > 0}
                    error={error}
                    emptyTitle="No Device Data"
                    emptyDescription="No device distribution data available. Users need to visit your content to see device breakdown."
                    emptyIcon={PieChart}
                    chartType="pie"
                  >
                    <RechartsPieChart
                      data={audienceData?.deviceDistribution}
                      isLoading={isLoading}
                      error={error}
                    />
                  </ChartEmptyState>
                </CardContent>
              </Card>

              <Card className="hover:shadow-lg transition-all duration-200 border-l-4" style={{ borderLeftColor: '#06b6d4' }}>
                <CardHeader>
                  <CardTitle className="flex items-center gap-2">
                    <BarChart3 className="h-5 w-5" />
                    Demographics
                  </CardTitle>
                </CardHeader>
                <CardContent>
                  <ChartEmptyState
                    isLoading={isLoading}
                    hasData={audienceData?.demographics && audienceData.demographics.length > 0}
                    error={error}
                    emptyTitle="No Demographics Data"
                    emptyDescription="No demographic information available. User analytics will appear as your audience grows."
                    emptyIcon={BarChart3}
                    chartType="bar"
                  >
                    <RechartsBarChart
                      data={audienceData?.demographics}
                      isLoading={isLoading}
                      error={error}
                    />
                  </ChartEmptyState>
                </CardContent>
              </Card>
            </div>
          </TabsContent>

          {/* Engagement Tab */}
          <TabsContent value="engagement" className="space-y-6">
            <div className="grid gap-6">
              <Card className="hover:shadow-lg transition-all duration-200 border-l-4" style={{ borderLeftColor: '#ec4899' }}>
                <CardHeader>
                  <CardTitle className="flex items-center gap-2">
                    <LineChart className="h-5 w-5" />
                    Engagement Over Time
                  </CardTitle>
                </CardHeader>
                <CardContent>
                  <RechartsLineChart
                    data={engagementData?.engagementTrend}
                    isLoading={isLoading}
                    error={error}
                  />
                </CardContent>
              </Card>
            </div>
          </TabsContent>

          {/* Revenue Tab */}
          <TabsContent value="revenue" className="space-y-6">
            <div className="grid gap-4 md:grid-cols-3">
              <MetricCard
                title="Total Revenue"
                value={revenueData?.totalRevenue || '$0'}
                description="This period"
                icon={<DollarSign className="h-6 w-6" />}
                change={revenueData?.revenueChange}
                isLoading={isLoading}
              />
              <MetricCard
                title="Conversion Rate"
                value={revenueData?.conversionRate || '0%'}
                description="Sales / Visitors"
                icon={<TrendingUp className="h-6 w-6" />}
                change={revenueData?.conversionChange}
                isLoading={isLoading}
              />
              <MetricCard
                title="Avg. Order Value"
                value={revenueData?.avgOrderValue || '$0'}
                description="Per transaction"
                icon={<DollarSign className="h-6 w-6" />}
                change={revenueData?.aovChange}
                isLoading={isLoading}
              />
            </div>

            <Card className="hover:shadow-lg transition-all duration-200 border-l-4" style={{ borderLeftColor: '#10b981' }}>
              <CardHeader>
                <CardTitle className="flex items-center gap-2">
                  <LineChart className="h-5 w-5" />
                  Revenue Trend
                </CardTitle>
              </CardHeader>
              <CardContent>
                <RechartsLineChart
                  data={revenueData?.revenueTrend}
                  isLoading={isLoading}
                  error={error}
                />
              </CardContent>
            </Card>
          </TabsContent>

          {/* Funnels Tab */}
          <TabsContent value="funnels" className="space-y-6">
            <div className="flex items-center justify-between mb-6">
              <div>
                <h3 className="text-lg font-semibold">Conversion Funnels</h3>
                <p className="text-sm text-muted-foreground">
                  Track user journey and optimize conversion paths
                </p>
              </div>
              <Button className="flex items-center gap-2">
                <Plus className="h-4 w-4" />
                Create Funnel
              </Button>
            </div>
            
            <ConversionFunnel 
              campaignId={selectedCampaign !== 'all' ? selectedCampaign : undefined}
              timeframe={timeframe === 'day' ? '7d' : timeframe === 'week' ? '30d' : timeframe === 'month' ? '90d' : '1y'}
              showControls={true}
            />
          </TabsContent>

          {/* Service Provider Analytics Tab */}
          <TabsContent value="abtesting" className="space-y-6">
            <ABTestingDashboard />
          </TabsContent>

          <TabsContent value="predictive" className="space-y-6">
            <PredictiveAnalytics />
          </TabsContent>

          <TabsContent value="collaboration" className="space-y-6">
            <RealTimeCollaboration
              dashboardId={`analytics-${state.organizationId || 'demo'}`}
              currentUserId="user-current" // TODO: Get from auth context
            />
          </TabsContent>

          <TabsContent value="visualization" className="space-y-6">
            <AdvancedDataVisualization
              data={chartData}
              isInteractive={true}
            />
          </TabsContent>

          <TabsContent value="service-provider" className="space-y-6">
            <div className="mb-6">
              <h3 className="text-lg font-semibold mb-2">Service Provider Analytics</h3>
              <p className="text-sm text-muted-foreground">
                Advanced B2B2G analytics for managing multiple clients and cross-client performance comparison
              </p>
            </div>
            <ServiceProviderAnalyticsDashboard 
              organizationId={state.organizationId || ''}
              defaultTimeRange={timeframe === 'day' ? '7d' : timeframe === 'week' ? '30d' : timeframe === 'month' ? '90d' : '1y'}
            />
          </TabsContent>
        </Tabs>
        
        {/* Onboarding Tour Overlay */}
        {showOnboarding && (
          <div className="fixed inset-0 bg-black/50 backdrop-blur-sm z-50 flex items-center justify-center p-4">
            <div className="bg-white rounded-2xl shadow-2xl max-w-md w-full mx-auto transform">
              <div className="p-6">
                {/* Tour Progress */}
                <div className="flex items-center justify-between mb-4">
                  <div className="flex items-center gap-2">
                    <Lightbulb className="h-5 w-5 text-primary" />
                    <span className="text-sm font-medium text-muted-foreground">
                      Step {currentTourStep + 1} of {tourSteps.length}
                    </span>
                  </div>
                  <Button variant="ghost" size="sm" onClick={skipTour}>
                    <X className="h-4 w-4" />
                  </Button>
                </div>
                
                {/* Progress Bar */}
                <div className="w-full bg-gray-200 rounded-full h-2 mb-6">
                  <div 
                    className="bg-primary h-2 rounded-full transition-all duration-300"
                    style={{ width: `${((currentTourStep + 1) / tourSteps.length) * 100}%` }}
                  ></div>
                </div>
                
                {/* Tour Content */}
                <div className="space-y-4">
                  <div>
                    <h3 className="text-xl font-bold text-foreground">
                      {tourSteps[currentTourStep]?.title}
                    </h3>
                    <p className="text-muted-foreground mt-2 leading-relaxed">
                      {tourSteps[currentTourStep]?.description}
                    </p>
                  </div>
                  
                  {/* Visual indicator */}
                  <div className="bg-gradient-to-r from-primary/10 to-primary/5 rounded-lg p-4 border border-primary/20">
                    <div className="flex items-center gap-2 text-sm text-primary">
                      <div className="animate-pulse">
                        <div className="w-2 h-2 bg-primary rounded-full"></div>
                      </div>
                      <span>Look for the highlighted area on the dashboard</span>
                    </div>
                  </div>
                </div>
                
                {/* Tour Navigation */}
                <div className="flex items-center justify-between mt-6 pt-4 border-t">
                  <Button 
                    variant="outline" 
                    onClick={skipTour}
                    className="text-muted-foreground"
                  >
                    Skip Tour
                  </Button>
                  
                  <div className="flex items-center gap-2">
                    {currentTourStep > 0 && (
                      <Button 
                        variant="ghost" 
                        onClick={() => setCurrentTourStep(currentTourStep - 1)}
                        size="sm"
                      >
                        Back
                      </Button>
                    )}
                    <Button onClick={nextTourStep} className="flex items-center gap-2">
                      {currentTourStep === tourSteps.length - 1 ? (
                        <>
                          <CheckCircle className="h-4 w-4" />
                          Complete
                        </>
                      ) : (
                        <>
                          Next
                          <ArrowRight className="h-4 w-4" />
                        </>
                      )}
                    </Button>
                  </div>
                </div>
              </div>
            </div>
          </div>
        )}
      </div>
    </div>
  );
}

export default function AnalyticsPage() {
  return (
    <QueryClientProvider client={queryClient}>
      <AnalyticsErrorBoundary>
        <AnalyticsPageContent />
      </AnalyticsErrorBoundary>
    </QueryClientProvider>
  );
}<|MERGE_RESOLUTION|>--- conflicted
+++ resolved
@@ -33,12 +33,10 @@
   Activity,
   Target,
   Plus,
-<<<<<<< HEAD
   ChevronDown,
   Info,
   MoreHorizontal,
-  AlertCircle
-=======
+  AlertCircle,
   HelpCircle,
   X,
   ArrowRight,
@@ -48,7 +46,6 @@
   AlertTriangle,
   ThumbsUp,
   Clock
->>>>>>> 0c85c667
 } from 'lucide-react';
 import { format } from 'date-fns';
 import { DateRange } from 'react-day-picker';
@@ -732,22 +729,6 @@
   return (
     <div className="min-h-screen bg-background">
       <div className="container mx-auto p-6">
-<<<<<<< HEAD
-        {/* Header */}
-        <div className="text-center mb-8">
-          <div className="flex items-center justify-center gap-3 mb-4">
-            <BarChart3 className="h-8 w-8 text-primary" />
-            <h1 className="text-2xl sm:text-3xl lg:text-4xl font-bold bg-gradient-to-r from-primary to-primary/70 bg-clip-text text-transparent">
-              Analytics Dashboard
-            </h1>
-          </div>
-          <div className="flex items-center justify-center gap-3 mb-4">
-            <p className="text-base lg:text-lg text-muted-foreground max-w-2xl mx-auto">
-              Track your content performance and engagement metrics across all platforms.
-            </p>
-            <DataSourceBadge source={dataSource} />
-          </div>
-=======
         {/* Enhanced Header with better visual hierarchy */}
         <div className="text-center mb-12">
           <div className="space-y-6">
@@ -784,7 +765,6 @@
               </div>
             </div>
           </div>
->>>>>>> 0c85c667
         </div>
         
         <div className="flex items-center justify-end gap-2 mb-8">
@@ -845,8 +825,7 @@
         </div>
 
         {/* Filters */}
-<<<<<<< HEAD
-        <Card className="mb-6">
+        <Card className="mb-6" data-tour="filters">
           <CardContent className="p-4 sm:p-6">
             {/* Mobile: Collapsible filters */}
             <div className="md:hidden">
@@ -915,11 +894,6 @@
 
             {/* Desktop: Horizontal filters */}
             <div className="hidden md:flex flex-wrap items-center gap-4">
-=======
-        <Card className="mb-6" data-tour="filters">
-          <CardContent className="p-6">
-            <div className="flex flex-wrap items-center gap-4">
->>>>>>> 0c85c667
               <div className="flex items-center gap-2">
                 <Calendar className="h-4 w-4 text-muted-foreground" />
                 <DateFilter
@@ -979,8 +953,7 @@
         />
 
         {/* Tabs */}
-<<<<<<< HEAD
-        <Tabs value={activeTab} onValueChange={(value) => setActiveTab(value as AnalyticsTab)}>
+        <Tabs value={activeTab} onValueChange={(value) => setActiveTab(value as AnalyticsTab)} data-tour="tabs">
           {/* Mobile: Dropdown tab selector */}
           <div className="md:hidden mb-4">
             <Select value={activeTab} onValueChange={(value) => setActiveTab(value as AnalyticsTab)}>
@@ -1018,6 +991,30 @@
                     Funnels
                   </div>
                 </SelectItem>
+                <SelectItem value="abtesting">
+                  <div className="flex items-center gap-2">
+                    <Zap className="h-4 w-4" />
+                    A/B Testing
+                  </div>
+                </SelectItem>
+                <SelectItem value="predictive">
+                  <div className="flex items-center gap-2">
+                    <Lightbulb className="h-4 w-4" />
+                    AI Insights
+                  </div>
+                </SelectItem>
+                <SelectItem value="collaboration">
+                  <div className="flex items-center gap-2">
+                    <Users className="h-4 w-4" />
+                    Collaborate
+                  </div>
+                </SelectItem>
+                <SelectItem value="visualization">
+                  <div className="flex items-center gap-2">
+                    <BarChart3 className="h-4 w-4" />
+                    Advanced Viz
+                  </div>
+                </SelectItem>
                 <SelectItem value="service-provider">
                   <div className="flex items-center gap-2">
                     <BarChart3 className="h-4 w-4" />
@@ -1029,17 +1026,10 @@
           </div>
 
           {/* Desktop: Horizontal tabs */}
-          <TabsList className="hidden md:grid w-full grid-cols-3 lg:grid-cols-6 gap-1">
+          <TabsList className="hidden md:grid w-full grid-cols-5 lg:grid-cols-10 gap-1">
             <TabsTrigger value="overview" className="flex items-center gap-1 lg:gap-2 text-xs lg:text-sm">
               <Activity className="h-3 w-3 lg:h-4 lg:w-4" />
               <span className="hidden sm:inline">Overview</span>
-=======
-        <Tabs value={activeTab} onValueChange={(value) => setActiveTab(value as AnalyticsTab)} data-tour="tabs">
-          <TabsList className="grid w-full grid-cols-10">
-            <TabsTrigger value="overview" className="flex items-center gap-2">
-              <Activity className="h-4 w-4" />
-              Overview
->>>>>>> 0c85c667
             </TabsTrigger>
             <TabsTrigger value="audience" className="flex items-center gap-1 lg:gap-2 text-xs lg:text-sm">
               <Users className="h-3 w-3 lg:h-4 lg:w-4" />
@@ -1057,32 +1047,26 @@
               <Target className="h-3 w-3 lg:h-4 lg:w-4" />
               <span className="hidden sm:inline">Funnels</span>
             </TabsTrigger>
-<<<<<<< HEAD
+            <TabsTrigger value="abtesting" className="flex items-center gap-1 lg:gap-2 text-xs lg:text-sm">
+              <Zap className="h-3 w-3 lg:h-4 lg:w-4" />
+              <span className="hidden sm:inline">A/B Testing</span>
+            </TabsTrigger>
+            <TabsTrigger value="predictive" className="flex items-center gap-1 lg:gap-2 text-xs lg:text-sm">
+              <Lightbulb className="h-3 w-3 lg:h-4 lg:w-4" />
+              <span className="hidden sm:inline">AI Insights</span>
+            </TabsTrigger>
+            <TabsTrigger value="collaboration" className="flex items-center gap-1 lg:gap-2 text-xs lg:text-sm">
+              <Users className="h-3 w-3 lg:h-4 lg:w-4" />
+              <span className="hidden sm:inline">Collaborate</span>
+            </TabsTrigger>
+            <TabsTrigger value="visualization" className="flex items-center gap-1 lg:gap-2 text-xs lg:text-sm">
+              <BarChart3 className="h-3 w-3 lg:h-4 lg:w-4" />
+              <span className="hidden sm:inline">Advanced Viz</span>
+            </TabsTrigger>
             <TabsTrigger value="service-provider" className="flex items-center gap-1 lg:gap-2 text-xs lg:text-sm">
               <BarChart3 className="h-3 w-3 lg:h-4 lg:w-4" />
-              <span className="hidden lg:inline">B2B2G</span>
-              <span className="hidden sm:inline lg:hidden">Provider</span>
-=======
-            <TabsTrigger value="abtesting" className="flex items-center gap-2">
-              <Zap className="h-4 w-4" />
-              A/B Testing
-            </TabsTrigger>
-            <TabsTrigger value="predictive" className="flex items-center gap-2">
-              <Lightbulb className="h-4 w-4" />
-              AI Insights
-            </TabsTrigger>
-            <TabsTrigger value="collaboration" className="flex items-center gap-2">
-              <Users className="h-4 w-4" />
-              Collaborate
-            </TabsTrigger>
-            <TabsTrigger value="visualization" className="flex items-center gap-2">
-              <BarChart3 className="h-4 w-4" />
-              Advanced Viz
-            </TabsTrigger>
-            <TabsTrigger value="service-provider" className="flex items-center gap-2">
-              <BarChart3 className="h-4 w-4" />
-              B2B2G Analytics
->>>>>>> 0c85c667
+              <span className="hidden lg:inline">B2B2G Analytics</span>
+              <span className="hidden sm:inline lg:hidden">B2B2G</span>
             </TabsTrigger>
           </TabsList>
 
@@ -1157,53 +1141,6 @@
               </div>
             </div>
 
-<<<<<<< HEAD
-            {/* Charts */}
-            <div className="grid gap-6 md:grid-cols-2">
-              <Card className="hover:shadow-lg transition-all duration-200 border-l-4" style={{ borderLeftColor: '#3b82f6' }}>
-                <CardHeader>
-                  <div className="flex items-center justify-between">
-                    <CardTitle className="flex items-center gap-2">
-                      <LineChart className="h-5 w-5" />
-                      Performance Trend
-                    </CardTitle>
-                    <DataSourceBadge source={dataSource} />
-                  </div>
-                </CardHeader>
-                <CardContent>
-                  <ChartEmptyState
-                    isLoading={isLoading}
-                    hasData={chartData?.performanceTrend && chartData.performanceTrend.length > 0}
-                    error={error}
-                    emptyTitle="No Performance Data"
-                    emptyDescription="No performance trends found for the selected time period. Try adjusting your date range or filters."
-                    emptyIcon={LineChart}
-                    chartType="line"
-                  >
-                    <RechartsLineChart
-                      data={chartData?.performanceTrend}
-                      isLoading={isLoading}
-                      error={error}
-                    />
-                  </ChartEmptyState>
-                </CardContent>
-              </Card>
-
-              <Card className="hover:shadow-lg transition-all duration-200 border-l-4" style={{ borderLeftColor: '#22c55e' }}>
-                <CardHeader>
-                  <div className="flex items-center justify-between">
-                    <CardTitle className="flex items-center gap-2">
-                      <BarChart3 className="h-5 w-5" />
-                      Platform Performance
-                    </CardTitle>
-                    <DataSourceBadge source={dataSource} />
-                  </div>
-                </CardHeader>
-                <CardContent>
-                  <ChartEmptyState
-                    isLoading={isLoading}
-                    hasData={chartData?.platformPerformance && chartData.platformPerformance.length > 0}
-=======
             {/* Detailed Charts - Load Second */}
             <div className="space-y-4">
               <div className="flex items-center justify-between">
@@ -1416,55 +1353,11 @@
                   <RechartsHeatMap
                     data={chartData?.activityHeatmap}
                     isLoading={!detailedChartsLoaded}
->>>>>>> 0c85c667
                     error={error}
-                    emptyTitle="No Platform Data"
-                    emptyDescription="No platform performance data available. Connect your social media accounts to see performance metrics."
-                    emptyIcon={BarChart3}
-                    chartType="bar"
-                  >
-                    <RechartsBarChart
-                      data={chartData?.platformPerformance}
-                      isLoading={isLoading}
-                      error={error}
-                    />
-                  </ChartEmptyState>
+                  />
                 </CardContent>
               </Card>
             </div>
-<<<<<<< HEAD
-
-            {/* Activity Heatmap */}
-            <Card className="hover:shadow-lg transition-all duration-200 border-l-4" style={{ borderLeftColor: '#f59e0b' }}>
-              <CardHeader>
-                <div className="flex items-center justify-between">
-                  <CardTitle className="flex items-center gap-2">
-                    <Activity className="h-5 w-5" />
-                    Activity Heatmap
-                  </CardTitle>
-                  <DataSourceBadge source={dataSource} />
-                </div>
-              </CardHeader>
-              <CardContent>
-                <ChartEmptyState
-                  isLoading={isLoading}
-                  hasData={chartData?.activityHeatmap && chartData.activityHeatmap.length > 0}
-                  error={error}
-                  emptyTitle="No Activity Data"
-                  emptyDescription="No activity patterns found. Start creating and publishing content to see activity heatmaps."
-                  emptyIcon={Activity}
-                  chartType="heatmap"
-                >
-                  <RechartsHeatMap
-                    data={chartData?.activityHeatmap}
-                    isLoading={isLoading}
-                    error={error}
-                  />
-                </ChartEmptyState>
-              </CardContent>
-            </Card>
-=======
->>>>>>> 0c85c667
           </TabsContent>
 
           {/* Audience Tab */}
