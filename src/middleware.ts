--- conflicted
+++ resolved
@@ -1,12 +1,9 @@
 import { clerkMiddleware, createRouteMatcher } from "@clerk/nextjs/server";
 import { NextResponse } from "next/server";
 import type { NextRequest } from "next/server";
-<<<<<<< HEAD
-=======
 import { Ratelimit } from "@upstash/ratelimit";
 import { Redis } from "@upstash/redis";
 import { db as prisma } from "@/lib/db";
->>>>>>> 0c85c667
 
 // Role-based access control middleware - simplified for development
 async function checkRoleAccess(request: NextRequest, userId: string) {
